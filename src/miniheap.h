// -*- mode: c++; c-basic-offset: 2; indent-tabs-mode: nil -*-
// Copyright 2017 University of Massachusetts, Amherst

#pragma once
#ifndef MESH__MINIHEAP_H
#define MESH__MINIHEAP_H

#include <pthread.h>

#include <atomic>
#include <random>

#include "bitmap.h"
#include "internal.h"

#include "rng/mwc.h"

#include "heaplayers.h"

namespace mesh {

class MiniHeap;

class Flags {
private:
  DISALLOW_COPY_AND_ASSIGN(Flags);

  static inline constexpr uint32_t ATTRIBUTE_ALWAYS_INLINE getMask(uint32_t pos) {
    return 1UL << pos;
  }
  static constexpr uint32_t MeshedOffset = 16;
  static constexpr uint32_t AttachedOffset = 24;

public:
  explicit Flags(uint32_t maxCount) noexcept : _flags{maxCount} {
    d_assert(maxCount <= 256);
    d_assert(this->maxCount() == maxCount);
  }

  inline uint32_t maxCount() const {
    // XXX: does this assume little endian?
    return _flags.load(std::memory_order_relaxed) & 0x1ff;
  }

  inline void setAttached() {
    set(AttachedOffset);
  }

  inline void unsetAttached() {
    unset(AttachedOffset);
  }

  inline bool isAttached() const {
    return is(AttachedOffset);
  }

  inline void setMeshed() {
    set(MeshedOffset);
  }

  inline void unsetMeshed() {
    unset(MeshedOffset);
  }

  inline bool isMeshed() const {
    return is(MeshedOffset);
  }

private:
  inline bool is(size_t offset) const {
    const auto mask = getMask(offset);
    return (_flags.load(std::memory_order_acquire) & mask) == mask;
  }

  inline void set(size_t offset) {
    const uint32_t mask = getMask(offset);

    uint32_t oldFlags = _flags.load(std::memory_order_relaxed);
    while (!atomic_compare_exchange_weak_explicit(&_flags,
                                                  &oldFlags,                  // old val
                                                  oldFlags | mask,            // new val
                                                  std::memory_order_release,  // success mem model
                                                  std::memory_order_relaxed)) {
    }
  }

  inline void unset(size_t offset) {
    const uint32_t mask = getMask(offset);

    uint32_t oldFlags = _flags.load(std::memory_order_relaxed);
    while (!atomic_compare_exchange_weak_explicit(&_flags,
                                                  &oldFlags,                  // old val
                                                  oldFlags & ~mask,           // new val
                                                  std::memory_order_release,  // success mem model
                                                  std::memory_order_relaxed)) {
    }
  }

  atomic_uint32_t _flags;
};

class MiniHeap {
private:
  DISALLOW_COPY_AND_ASSIGN(MiniHeap);

public:
  MiniHeap(void *arenaBegin, Span span, size_t objectCount, size_t objectSize)
      : _bitmap(objectCount),
        _span(span),
        _flags(objectCount),
        _objectSize(objectSize),
<<<<<<< HEAD
        _objectSizeReciprocal(1.0 / (float)objectSize),
        _maxCount(objectCount),
        _spanSize(dynamicSpanSize()),
        _span{reinterpret_cast<char *>(span), 0, 0, 0},
        _meshCount(1)
#ifdef MESH_EXTRABITS
        ,
        _bitmap0(maxCount()),
        _bitmap1(maxCount()),
        _bitmap2(maxCount()),
        _bitmap3(maxCount())
#endif
  {
    if (!_span[0])
      abort();

=======
        _objectSizeReciprocal(1.0 / (float)objectSize) {
>>>>>>> f74ab2c3
    // debug("sizeof(MiniHeap): %zu", sizeof(MiniHeap));

    d_assert(_bitmap.inUseCount() == 0);

    const auto expectedSpanSize = _span.byteLength();
    d_assert_msg(expectedSpanSize == spanSize(), "span size %zu == %zu (%u, %u)", expectedSpanSize, spanSize(),
                 maxCount(), this->objectSize());

    // d_assert_msg(spanSize == static_cast<size_t>(_spanSize), "%zu != %hu", spanSize, _spanSize);
    // d_assert_msg(objectSize == static_cast<size_t>(objectSize()), "%zu != %hu", objectSize, _objectSize);

    d_assert(!_nextMiniHeap.hasValue());

    // debug("new:\n");
    // dumpDebug();
  }

  ~MiniHeap() {
    // debug("destruct:\n");
    // dumpDebug();
  }

  inline Span span() const {
    return _span;
  }

  void printOccupancy() const {
    mesh::debug("{\"name\": \"%p\", \"object-size\": %d, \"length\": %d, \"mesh-count\": %d, \"bitmap\": \"%s\"}\n",
                this, objectSize(), maxCount(), meshCount(), _bitmap.to_string(maxCount()).c_str());
  }

  inline void free(void *arenaBegin, void *ptr) {
    // TODO: this should be removed when the logic in globalFree is
    // updated to allow the 'race' between lock-free freeing and
    // meshing
    d_assert(!isMeshed());
    const ssize_t off = getOff(arenaBegin, ptr);
    if (unlikely(off < 0)) {
      d_assert(false);
      return;
    }

    freeOff(off);
  }

protected:
  inline void freeOff(size_t off) {
    d_assert(_bitmap.isSet(off));
    _bitmap.unset(off);
  }

public:
  /// Copies (for meshing) the contents of src into our span.
  inline void consume(void *arenaBegin, MiniHeap *src) {
    // this would be bad
    d_assert(src != this);
    d_assert(objectSize() == src->objectSize());

    src->setMeshed();
    const auto srcSpan = src->getSpanStart(arenaBegin);

    // for each object in src, copy it to our backing span + update
    // our bitmap and in-use count
    for (auto const &off : src->bitmap()) {
      d_assert(off < maxCount());
      d_assert(!_bitmap.isSet(off));

      void *srcObject = reinterpret_cast<void *>(srcSpan + off * objectSize());
      // need to ensure we update the bitmap and in-use count
      void *dstObject = mallocAt(arenaBegin, off);
      // debug("meshing: %zu (%p <- %p, %zu)\n", off, dstObject, srcObject, objectSize());
      d_assert(dstObject != nullptr);
      memcpy(dstObject, srcObject, objectSize());
      // debug("\t'%s'\n", dstObject);
      // debug("\t'%s'\n", srcObject);
      src->freeOff(off);
    }

    trackMeshedSpan(GetMiniHeapID(src));
  }

  inline size_t spanSize() const {
    return _span.byteLength();
  }

  inline size_t maxCount() const {
<<<<<<< HEAD
    return _maxCount;
=======
    return _flags.maxCount();
>>>>>>> f74ab2c3
  }

  inline size_t objectSize() const {
    return _objectSize;
  }

  inline int sizeClass() const {
    return SizeMap::SizeClass(_objectSize);
  }

  inline uintptr_t getSpanStart(void *arenaBegin) const {
    const auto beginval = reinterpret_cast<uintptr_t>(arenaBegin);
    return beginval + _span.offset * kPageSize;
  }

  inline bool isEmpty() const {
    return _bitmap.inUseCount() == 0;
  }

  inline bool isFull() const {
    return _bitmap.inUseCount() == maxCount();
  }

  inline size_t inUseCount() const {
    return _bitmap.inUseCount();
  }

  inline void setMeshed() {
    _flags.setMeshed();
  }

  inline void setAttached() {
    _flags.setAttached();
  }

  inline void unsetAttached() {
    _flags.unsetAttached();
  }

  inline bool isAttached() const {
    return _flags.isAttached();
  }

  inline bool isMeshed() const {
    return _flags.isMeshed();
  }

  inline bool isMeshingCandidate() const {
    return !_flags.isAttached() && objectSize() < kPageSize;
  }

  /// Returns the fraction full (in the range [0, 1]) that this miniheap is.
  inline double fullness() const {
    return static_cast<double>(inUseCount()) / static_cast<double>(maxCount());
  }

  const internal::Bitmap &bitmap() const {
    return _bitmap;
  }

  internal::Bitmap &writableBitmap() {
    return _bitmap;
  }

  void trackMeshedSpan(MiniHeapID id) {
    hard_assert(id.hasValue());

    if (unlikely(meshCount() >= kMaxMeshes)) {
      mesh::debug("fatal: too many meshes for one miniheap");
      dumpDebug();
      abort();
    }

    if (!_nextMiniHeap.hasValue()) {
      _nextMiniHeap = id;
    } else {
      GetMiniHeap(_nextMiniHeap)->trackMeshedSpan(id);
    }
  }

public:
  template <class Callback>
  inline void forEachMeshed(Callback cb) const {
    if (cb(this))
      return;

    if (_nextMiniHeap.hasValue()) {
      const auto mh = GetMiniHeap(_nextMiniHeap);
      mh->forEachMeshed(cb);
    }
  }

  template <class Callback>
  inline void forEachMeshed(Callback cb) {
    if (cb(this))
      return;

    if (_nextMiniHeap.hasValue()) {
      auto mh = GetMiniHeap(_nextMiniHeap);
      mh->forEachMeshed(cb);
    }
  }

  size_t meshCount() const {
    size_t count = 0;
    forEachMeshed([&](const MiniHeap *mh) {
      count++;
      return false;
    });
    return count;
  }

  internal::BinToken getBinToken() const {
    return _token;
  }

  void setBinToken(internal::BinToken token) {
    _token = token;
  }

  /// public for meshTest only
  inline void *mallocAt(void *arenaBegin, size_t off) {
    if (!_bitmap.tryToSet(off)) {
      mesh::debug("%p: MA %u", this, off);
      dumpDebug();
      return nullptr;
    }

    return ptrFromOffset(arenaBegin, off);
  }

  inline void *ptrFromOffset(void *arenaBegin, size_t off) {
    return reinterpret_cast<void *>(getSpanStart(arenaBegin) + off * objectSize());
  }

  inline bool operator<(MiniHeap *&rhs) noexcept {
    return this->inUseCount() < rhs->inUseCount();
  }

  void dumpDebug() const {
    const auto heapPages = spanSize() / HL::CPUInfo::PageSize;
    const size_t inUseCount = this->inUseCount();
    const size_t meshCount = this->meshCount();
    mesh::debug("MiniHeap(%p:%5zu): %3zu objects on %2zu pages (inUse: %zu, spans: %zu)\t%p-%p\n", this, objectSize(),
                maxCount(), heapPages, inUseCount, meshCount, _span.offset * kPageSize,
                _span.offset * kPageSize + spanSize());
    mesh::debug("\t%s\n", _bitmap.to_string(maxCount()).c_str());
  }

  inline ssize_t getOff(void *arenaBegin, void *ptr) const {
    const auto span = spanStart(arenaBegin, ptr);
    d_assert(span != 0);
    const auto ptrval = reinterpret_cast<uintptr_t>(ptr);

    const size_t off = (ptrval - span) * _objectSizeReciprocal;
#ifndef NDEBUG
    const size_t off2 = (ptrval - span) / _objectSize;
    hard_assert_msg(off == off2, "%zu != %zu", off, off2);
#endif

    d_assert(off < maxCount());

    return off;
  }

protected:
  inline uintptr_t spanStart(void *arenaBegin, void *ptr) const {
    const auto arena = reinterpret_cast<uintptr_t>(arenaBegin);
    const auto ptrval = reinterpret_cast<uintptr_t>(ptr);
    const auto len = _span.byteLength();

    // manually unroll loop once to capture the common case of
    // un-meshed miniheaps
    uintptr_t spanptr = arena + _span.offset * kPageSize;
    if (likely(spanptr <= ptrval && ptrval < spanptr + len))
      return spanptr;

    spanptr = 0;
    if (!_nextMiniHeap.hasValue()) {
      d_assert(false);
      return spanptr;
    }

<<<<<<< HEAD
    return 0;
  }

  internal::Bitmap _bitmap;               // 40 bytes
  mutable atomic<uint32_t> _refCount{1};  // 44

  atomic<uint32_t> _inUseCount{0};  // 48

  const uint32_t _objectSize;
  const float    _objectSizeReciprocal;

  const uint32_t _maxCount;
  const uint32_t _spanSize;  // max 4 GB span size/allocation size, 56
  char *_span[kMaxMeshes];
  internal::BinToken _token;

  uint32_t _meshCount;  // : 7;
#ifdef MESH_EXTRA_BITS
  internal::Bitmap _bitmap0;  // 16 bytes
  internal::Bitmap _bitmap1;  // 16 bytes
  internal::Bitmap _bitmap2;  // 16 bytes
  internal::Bitmap _bitmap3;  // 16 bytes
#endif
};

static_assert(sizeof(mesh::internal::Bitmap) == 32, "Bitmap too big!");
#ifdef MESH_EXTRA_BITS
static_assert(sizeof(MiniHeap) == 184, "MiniHeap too big!");
#else
static_assert(sizeof(MiniHeap) == 104, "MiniHeap too big!");
#endif
// static_assert(sizeof(MiniHeap) == 80, "MiniHeap too big!");
=======
    GetMiniHeap(_nextMiniHeap)->forEachMeshed([&](const MiniHeap *mh) {
      uintptr_t meshedSpanptr = arena + mh->span().offset * kPageSize;
      if (meshedSpanptr <= ptrval && ptrval < meshedSpanptr + len) {
        spanptr = meshedSpanptr;
        return true;
      }
      return false;
    });

    d_assert(spanptr != 0);
    return spanptr;
  }

  internal::Bitmap _bitmap;  // 32 bytes 32
  internal::BinToken _token{
      internal::BinToken::Max,
      internal::BinToken::Max,
  };                                  // 8        40
  const Span _span;                   // 8        48
  Flags _flags;                       // 4        52
  const uint32_t _objectSize;         // 4        56
  const float _objectSizeReciprocal;  // 4        60
  MiniHeapID _nextMiniHeap{};         // 4        64
};

static_assert(sizeof(mesh::internal::Bitmap) == 32, "Bitmap too big!");
static_assert(sizeof(MiniHeap) == 64, "MiniHeap too big!");
>>>>>>> f74ab2c3
}  // namespace mesh

#endif  // MESH__MINIHEAP_H<|MERGE_RESOLUTION|>--- conflicted
+++ resolved
@@ -109,26 +109,7 @@
         _span(span),
         _flags(objectCount),
         _objectSize(objectSize),
-<<<<<<< HEAD
-        _objectSizeReciprocal(1.0 / (float)objectSize),
-        _maxCount(objectCount),
-        _spanSize(dynamicSpanSize()),
-        _span{reinterpret_cast<char *>(span), 0, 0, 0},
-        _meshCount(1)
-#ifdef MESH_EXTRABITS
-        ,
-        _bitmap0(maxCount()),
-        _bitmap1(maxCount()),
-        _bitmap2(maxCount()),
-        _bitmap3(maxCount())
-#endif
-  {
-    if (!_span[0])
-      abort();
-
-=======
         _objectSizeReciprocal(1.0 / (float)objectSize) {
->>>>>>> f74ab2c3
     // debug("sizeof(MiniHeap): %zu", sizeof(MiniHeap));
 
     d_assert(_bitmap.inUseCount() == 0);
@@ -215,11 +196,7 @@
   }
 
   inline size_t maxCount() const {
-<<<<<<< HEAD
-    return _maxCount;
-=======
     return _flags.maxCount();
->>>>>>> f74ab2c3
   }
 
   inline size_t objectSize() const {
@@ -403,40 +380,6 @@
       return spanptr;
     }
 
-<<<<<<< HEAD
-    return 0;
-  }
-
-  internal::Bitmap _bitmap;               // 40 bytes
-  mutable atomic<uint32_t> _refCount{1};  // 44
-
-  atomic<uint32_t> _inUseCount{0};  // 48
-
-  const uint32_t _objectSize;
-  const float    _objectSizeReciprocal;
-
-  const uint32_t _maxCount;
-  const uint32_t _spanSize;  // max 4 GB span size/allocation size, 56
-  char *_span[kMaxMeshes];
-  internal::BinToken _token;
-
-  uint32_t _meshCount;  // : 7;
-#ifdef MESH_EXTRA_BITS
-  internal::Bitmap _bitmap0;  // 16 bytes
-  internal::Bitmap _bitmap1;  // 16 bytes
-  internal::Bitmap _bitmap2;  // 16 bytes
-  internal::Bitmap _bitmap3;  // 16 bytes
-#endif
-};
-
-static_assert(sizeof(mesh::internal::Bitmap) == 32, "Bitmap too big!");
-#ifdef MESH_EXTRA_BITS
-static_assert(sizeof(MiniHeap) == 184, "MiniHeap too big!");
-#else
-static_assert(sizeof(MiniHeap) == 104, "MiniHeap too big!");
-#endif
-// static_assert(sizeof(MiniHeap) == 80, "MiniHeap too big!");
-=======
     GetMiniHeap(_nextMiniHeap)->forEachMeshed([&](const MiniHeap *mh) {
       uintptr_t meshedSpanptr = arena + mh->span().offset * kPageSize;
       if (meshedSpanptr <= ptrval && ptrval < meshedSpanptr + len) {
@@ -464,7 +407,6 @@
 
 static_assert(sizeof(mesh::internal::Bitmap) == 32, "Bitmap too big!");
 static_assert(sizeof(MiniHeap) == 64, "MiniHeap too big!");
->>>>>>> f74ab2c3
 }  // namespace mesh
 
 #endif  // MESH__MINIHEAP_H